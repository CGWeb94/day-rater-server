--- conflicted
+++ resolved
@@ -1,4 +1,3 @@
-// server/server.js
 import express from "express";
 import cors from "cors";
 import pkg from "pg";
@@ -32,6 +31,8 @@
       date DATE NOT NULL,
       score INTEGER NOT NULL CHECK(score BETWEEN 1 AND 100),
       text TEXT DEFAULT '',
+      iv TEXT,
+      badge TEXT,
       color TEXT
     );
   `);
@@ -42,16 +43,11 @@
 const isoDateSchema = z.string().regex(/^\d{4}-\d{2}-\d{2}$/);
 const entrySchema = z.object({
   score: z.number().int().min(1).max(100),
-<<<<<<< HEAD
-  text: z.string().max(1000),
-  iv: z.string().max(24),          // IV wird Base64 gespeichert
+  text: z.string().max(1000).optional().default(""),
+  iv: z.string().max(24).optional(),
   badge: z.string().max(50).optional(),
+  color: z.string().optional(),
   date: isoDateSchema.optional()
-=======
-  text: z.string().max(1000).optional().default(""),
-  date: isoDateSchema.optional(),
-  color: z.string().optional()
->>>>>>> b3a86659
 });
 
 function todayLocalISODate() {
@@ -87,29 +83,19 @@
   try {
     const parsed = entrySchema.parse({
       score: Number(req.body.score),
-<<<<<<< HEAD
       text: req.body.text,
       iv: req.body.iv,
       badge: req.body.badge,
+      color: req.body.color,
       date: req.body.date
-=======
-      text: req.body.text ?? "",
-      date: req.body.date,
-      color: req.body.color
->>>>>>> b3a86659
     });
 
     const date = parsed.date || todayLocalISODate();
 
     const result = await pool.query(
-<<<<<<< HEAD
-      `INSERT INTO entries (user_id, date, score, text, iv, badge)
-       VALUES ($1, $2, $3, $4, $5, $6) RETURNING *`,
-      [req.user_id, date, parsed.score, parsed.text, parsed.iv, parsed.badge || null]
-=======
-      `INSERT INTO entries (user_id, date, score, text, color) VALUES ($1, $2, $3, $4, $5) RETURNING *`,
-      [req.user_id, date, parsed.score, parsed.text, parsed.color]
->>>>>>> b3a86659
+      `INSERT INTO entries (user_id, date, score, text, iv, badge, color)
+       VALUES ($1, $2, $3, $4, $5, $6, $7) RETURNING *`,
+      [req.user_id, date, parsed.score, parsed.text, parsed.iv || null, parsed.badge || null, parsed.color || null]
     );
 
     res.json(result.rows[0]);
@@ -171,14 +157,10 @@
     const payload = {
       score: req.body.score !== undefined ? Number(req.body.score) : undefined,
       text: req.body.text,
-<<<<<<< HEAD
       iv: req.body.iv,
       badge: req.body.badge,
+      color: req.body.color,
       date: req.body.date
-=======
-      date: req.body.date,
-      color: req.body.color
->>>>>>> b3a86659
     };
 
     const fields = [];
@@ -187,19 +169,16 @@
     if (payload.score !== undefined) { z.number().int().min(1).max(100).parse(payload.score); fields.push(`score = $${fields.length + 1}`); params.push(payload.score); }
     if (payload.text !== undefined)  { z.string().max(1000).parse(payload.text); fields.push(`text = $${fields.length + 1}`); params.push(payload.text); }
     if (payload.date !== undefined)  { isoDateSchema.parse(payload.date); fields.push(`date = $${fields.length + 1}`); params.push(payload.date); }
-<<<<<<< HEAD
-    if (payload.iv !== undefined)   { z.string().max(24).parse(payload.iv); fields.push(`iv = $${fields.length + 1}`); params.push(payload.iv); }
-    if (payload.badge !== undefined){ z.string().max(50).parse(payload.badge); fields.push(`badge = $${fields.length + 1}`); params.push(payload.badge); }
-=======
+    if (payload.iv !== undefined)    { z.string().max(24).parse(payload.iv); fields.push(`iv = $${fields.length + 1}`); params.push(payload.iv); }
+    if (payload.badge !== undefined) { z.string().max(50).parse(payload.badge); fields.push(`badge = $${fields.length + 1}`); params.push(payload.badge); }
     if (payload.color !== undefined) { z.string().parse(payload.color); fields.push(`color = $${fields.length + 1}`); params.push(payload.color); }
->>>>>>> b3a86659
 
     if (!fields.length) return res.status(400).json({ error: "No fields to update" });
 
-    params.push(id);
+    params.push(id, req.user_id);
     const result = await pool.query(
       `UPDATE entries SET ${fields.join(", ")} WHERE id = $${fields.length + 1} AND user_id = $${fields.length + 2} RETURNING *`,
-      [...params, req.user_id]
+      params
     );
 
     res.json(result.rows[0]);
